--- conflicted
+++ resolved
@@ -62,12 +62,10 @@
 userprog_SRC += userprog/tss.c		# TSS management.
 
 # Virtual memory code.
-<<<<<<< HEAD
 vm_SRC  = vm/frame.c				# Frame table.
 vm_SRC += vm/page.c 				# Supplementary page table.
 vm_SRC += vm/swap.c 				# Swap partition.
-=======
->>>>>>> d45f2a39
+
 
 # Filesystem code.
 filesys_SRC  = filesys/filesys.c	# Filesystem core.
