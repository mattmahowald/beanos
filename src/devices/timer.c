--- conflicted
+++ resolved
@@ -25,12 +25,10 @@
    Initialized by timer_calibrate(). */
 static unsigned loops_per_tick;
 
-<<<<<<< HEAD
+
 // TODO add comment
 static struct list wake_list;
-=======
-static struct list sleep_list;
->>>>>>> 74669976
+
 
 static intr_handler_func timer_interrupt;
 static bool too_many_loops (unsigned loops);
@@ -45,11 +43,7 @@
 {
   pit_configure_channel (0, 2, TIMER_FREQ);
   intr_register_ext (0x20, timer_interrupt, "8254 Timer");
-<<<<<<< HEAD
   list_init (&wake_list);
-=======
-  list_init (&sleep_list);
->>>>>>> 74669976
 }
 
 /* Calibrates loops_per_tick, used to implement brief delays. */
@@ -102,13 +96,8 @@
 void
 timer_sleep (int64_t ticks) 
 {
-<<<<<<< HEAD
   if (ticks <= 0)
     return;
-=======
-
-  // TODO deal with nonpositive ticks
->>>>>>> 74669976
 
   int64_t start = timer_ticks ();
   int64_t end = start + ticks;
@@ -125,7 +114,6 @@
   
   list_push_back (&wake_list, &sema->elem);
 
-<<<<<<< HEAD
   intr_set_level (old_level);
 
   sema_down (sema);
@@ -155,33 +143,6 @@
   while (timer_elapsed (start) < ticks) 
     thread_yield ();
   */
-=======
-  struct thread *cur = thread_current ();
-
-  // TODO remove debugging printf
-  printf("Thread %s initiating sleep for %" PRId64 " ticks at time %" PRId64 "\n", cur->name, ticks, start);
-  cur->sleep_end = start + ticks;
-
-  enum intr_level old_level;
-  // TODO assert (!intr_context ())
-  old_level = intr_disable ();
-
-  // TODO change elem to potential sleep_elem
-  list_push_back (&sleep_list, &cur->sleep_elem);
-
-  // TODO remove debugging printf
-  printf("Thread %s added to sleep list\n", cur->name);
-
-  thread_block ();
-
-  // TODO remove debugging printf
-  printf("Thread %s blocked successfully\n", cur->name);
-
-  intr_set_level (old_level);
-
-  // TODO remove debugging printf
-  printf("Thread %s timer_sleep call ending\n", cur->name);
->>>>>>> 74669976
 }
 
 /* Sleeps for approximately MS milliseconds.  Interrupts must be
@@ -264,7 +225,7 @@
   thread_tick ();
 
   struct list_elem *cur;
-<<<<<<< HEAD
+
   for (cur = list_begin (&wake_list); cur != list_end (&wake_list); 
        cur = list_next (cur))
     {
@@ -272,39 +233,6 @@
       if (sema->wake_time <= ticks)
         {
           sema_up (sema);
-=======
-
-  // TODO change name of cur
-  for (cur = list_begin (&sleep_list); cur != list_end (&sleep_list); 
-       cur = list_next (cur))
-    {
-      // TODO this might not be right
-      struct thread *cur_thread = list_entry (cur, struct thread, sleep_elem);
-      if (cur_thread->sleep_end <= ticks)
-        {
-          // TODO remove debugging comment
-          printf("Initiating unblock for %s\n", cur_thread->name);
-
-          // TODO remove comment, but unblock calls disable interupt
-          thread_unblock(cur_thread);
-
-          // TODO remove debugging comment
-          printf("Finished unblock for %s\n", cur_thread->name);
-
-          enum intr_level old_level;
-
-          old_level = intr_disable ();
-
-          // TODO remove debugging comment
-          printf("Removing %s from sleep_list\n", cur_thread->name);
-          
-          list_remove(cur);
-
-          intr_set_level (old_level);
-
-          // TODO remove debugging comment
-          printf("%s woken up\n", cur_thread->name);
->>>>>>> 74669976
         }
     }
 }
