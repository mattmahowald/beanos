--- conflicted
+++ resolved
@@ -14,7 +14,6 @@
     struct list_elem elem;
   };
 
-<<<<<<< HEAD
 struct mmapped_file
 	{
 		struct list_elem elem;
@@ -24,11 +23,6 @@
 		struct file *file;
 	};
 
-void syscall_init (void);
-void sys_exit (int);
-void syscall_acquire_filesys_lock (void);
-void syscall_release_filesys_lock (void);
-=======
 struct fd_to_dir
 	{
 		int fd;
@@ -38,6 +32,6 @@
 
 void syscall_init (void);
 void sys_exit (int status);
->>>>>>> d45f2a39
+
 
 #endif /* userprog/syscall.h */