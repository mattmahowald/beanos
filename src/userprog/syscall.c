--- conflicted
+++ resolved
@@ -36,31 +36,24 @@
 static unsigned sys_tell (int fd);
 static void sys_close (int fd);
 static tid_t sys_wait (tid_t tid);
-<<<<<<< HEAD
 static mapid_t sys_mmap (int fd, void *addr);
 static void unmap (struct mmapped_file *mf);
 static void sys_munmap (mapid_t mapping);
-=======
 static bool sys_chdir (char *dir);
 static bool sys_mkdir (char *dir);
 static bool sys_readdir (int fd, char *name);
 static bool sys_isdir (int fd);
 static int sys_inumber (int fd);
-
->>>>>>> d45f2a39
 static struct fd_to_file *get_file_struct_from_fd (int fd);
 static struct fd_to_dir *get_dir_struct_from_fd (int fd);
 static int allocate_fd (void);
-<<<<<<< HEAD
 static int allocate_mapid (void);
 
 static struct lock filesys_lock; 
 static struct lock fd_lock;
 static struct lock mapid_lock;
-=======
 
 static struct lock fd_lock;
->>>>>>> d45f2a39
 
 void 
 syscall_init (void) 
@@ -218,11 +211,6 @@
 sys_exec (const char *cmd_line)
 {
   validate_string (cmd_line);
-<<<<<<< HEAD
- 
-=======
-
->>>>>>> d45f2a39
   return process_execute (cmd_line);
 }
 
@@ -304,16 +292,10 @@
 {
   struct fd_to_file *f = get_file_struct_from_fd (fd);
   if (f == NULL)
-<<<<<<< HEAD
-    return -1;
-
-  return file_length (f->f);
-=======
     sys_exit (-1);
   int size = file_length (f);
 
   return size;
->>>>>>> d45f2a39
 }
 
 /* System call read(fd, buffer, size) reads from the file corresponding
@@ -348,14 +330,10 @@
     sys_exit (-1); 
   struct file *f = fd_->f;
   
-<<<<<<< HEAD
   /* Load the buffer to read into, pinned so that it won't be evicted. */
   load_and_pin (buffer, size);
 
   /* Read from the file. */
-  syscall_acquire_filesys_lock ();
-=======
->>>>>>> d45f2a39
   read = file_read (f, buffer, size);
 
   unpin (buffer, size);
@@ -402,16 +380,12 @@
     sys_exit (-1);
   struct file *f = fd_->f;
 
-<<<<<<< HEAD
+
   load_and_pin (buffer, size);
-  syscall_acquire_filesys_lock ();
   written = file_write (f, buffer, size);
-  syscall_release_filesys_lock ();
   unpin (buffer, size);  
-=======
   written = file_write (f, buffer, size);
     
->>>>>>> d45f2a39
   return written;
 }
 
@@ -591,9 +565,7 @@
       fd == STDIN_FILENO || fd == STDOUT_FILENO)
       return MAP_FAILED;
 
-  syscall_acquire_filesys_lock ();
   struct file *file_to_map = file_reopen (f->f);
-  syscall_release_filesys_lock ();
 
   if (!mmap_file (addr, file_len, file_to_map))
     return MAP_FAILED;
@@ -623,9 +595,7 @@
       page_remove_spte (next_page);
       next_page += PGSIZE;
     }
-  syscall_acquire_filesys_lock ();
   file_close (mf->file);
-  syscall_release_filesys_lock ();
   list_remove (&mf->elem);
   free (mf);
 }
@@ -715,7 +685,6 @@
       f->eax = sys_tell (esp[ONE_ARG]);
       break;
     case SYS_CLOSE:
-<<<<<<< HEAD
       validate_address (esp, (ONE_ARG + 1) * sizeof (void *), WRITABLE);
       sys_close (esp[ONE_ARG]);
       break;
@@ -726,10 +695,6 @@
     case SYS_MUNMAP:
       validate_address (esp, (ONE_ARG + 1) * sizeof (void *), WRITABLE);
       sys_munmap (esp[ONE_ARG]);
-=======
-      validate_address (esp, (ONE_ARG + 1) * sizeof (void *));
-      sys_close (esp[ONE_ARG]);
-      break;
     case SYS_CHDIR:
       validate_address (esp, (ONE_ARG + 1) * sizeof (void *));
       f->eax = sys_chdir (((char **)esp)[ONE_ARG]);
@@ -749,7 +714,6 @@
     case SYS_INUMBER:
       validate_address (esp, (ONE_ARG + 1) * sizeof (void *));
       f->eax = sys_inumber (esp[ONE_ARG]);
->>>>>>> d45f2a39
       break;
     default:
       sys_exit (-1);
